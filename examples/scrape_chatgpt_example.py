--- conflicted
+++ resolved
@@ -2,7 +2,6 @@
 sys.path.insert(0, os.path.dirname(os.path.dirname(os.path.abspath(__file__))))
 from brightdata import bdclient
 
-<<<<<<< HEAD
 client = bdclient("your-api-key") # can also be taken from .env file
 
 result = client.search_chatGPT(
@@ -12,11 +11,4 @@
 )
 
 client.download_content(result)
-# In case of timeout error, your snapshot is still created and can be downloaded using the snapshot ID example file
-=======
-client = bdclient(api_token="your-api-token")
-client.scrape_chatGPT(
-    prompt=["What are the top 3 programming languages in 2024?", "Best hotels in New York", "Explain quantum computing"],
-    additional_prompt=["Can you explain why?", "Are you sure?", ""]  
-)
->>>>>>> 70af92ce
+# In case of timeout error, your snapshot is still created and can be downloaded using the snapshot ID example file